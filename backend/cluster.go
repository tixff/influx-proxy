--- conflicted
+++ resolved
@@ -431,10 +431,7 @@
 
 	w.WriteHeader(400)
 	w.Write([]byte("query error"))
-<<<<<<< HEAD
 	atomic.AddInt64(&ic.stats.QueryRequestsFail, 1)
-=======
->>>>>>> 63fd6dfa
 	return
 }
 
